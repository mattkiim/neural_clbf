import torch
import pandas as pd
import matplotlib.pyplot as plt
<<<<<<< HEAD
import seaborn as sns
=======
from matplotlib.patches import Circle
from matplotlib.offsetbox import (
    OffsetImage,
    AnnotationBbox,
)
from celluloid import Camera
import torch
>>>>>>> dcab46b7

from neural_clbf.controllers import NeuralCBFController
from neural_clbf.experiments import (
    CLFVerificationExperiment,
    RolloutNormExperiment,
)


def eval_linear_satellite():
    # Load the checkpoint file. This should include the experiment suite used during
    # training.
    log_dir = "saved_models/aas/linear_satellite_cbf/commit_318eb38/"
    neural_controller = NeuralCBFController.load_from_checkpoint(log_dir + "v0.ckpt")

    # Increase the resolution of the grid.
    neural_controller.experiment_suite.experiments[0].n_grid = 500

    # Run the experiments and save the results
    neural_controller.experiment_suite.run_all_and_save_to_csv(
        neural_controller, log_dir + "experiments"
    )


def plot_linear_satellite():
    # Load the checkpoint file. This should include the experiment suite used during
    # training.
    log_dir = "saved_models/aas/linear_satellite_cbf/commit_318eb38/"
    neural_controller = NeuralCBFController.load_from_checkpoint(log_dir + "v0.ckpt")

    # Load the saved data
    results_df = pd.read_csv(log_dir + "experiments/2021-08-02_20_30_57/V Contour.csv")

    # Run the experiments and save the results
    neural_controller.experiment_suite.experiments[0].plot(
        neural_controller, results_df, display_plots=True
    )


def verify_linear_satellite():
    # Load the checkpoint file. This should include the experiment suite used during
    # training.
    log_dir = "saved_models/aas/linear_satellite_cbf/commit_318eb38/"
    neural_controller = NeuralCBFController.load_from_checkpoint(log_dir + "v0.ckpt")

    # Define an experiment to validate the CBF
    domain = [
        (-2.5, 2.5),
        (-2.5, 2.5),
        (-2.5, 2.5),
        (-1.0, 1.0),
        (-1.0, 1.0),
        (-1.0, 1.0),
    ]
    n_grid = 10
    verification_experiment = CLFVerificationExperiment(
        "CLF_Verification", domain, n_grid=n_grid
    )

    # Run the experiments and save the results
    verification_experiment.run_and_plot(neural_controller, display_plots=True)


<<<<<<< HEAD
def eval_linear_satellite_rollout():
    # Load the checkpoint file. This should include the experiment suite used during
    # training.
    log_dir = "saved_models/aas/linear_satellite_cbf/commit_318eb38/"
    neural_controller = NeuralCBFController.load_from_checkpoint(log_dir + "v0.ckpt")
    neural_controller.cbf_relaxation_penalty = float("inf")

    # Make a new experiment for a state-space rollout
    start_x = torch.tensor([[1.0, 0.0, 0.0, 0.0, 0.0, 0.0]])
    rollout_experiment = RolloutNormExperiment(
        "Rollout",
        start_x,
        scenarios=[neural_controller.dynamics_model.nominal_params],
        n_sims_per_start=1,
        t_sim=40.0,
    )

    # Run and save
    rollout_experiment.run_and_save_to_csv(
        neural_controller, log_dir + "rollout_experiments/cbf_lqr"
    )

    # # Also try with LQR alone. Note: in my experiments, setting the relaxation penalty
    # # to zero was not sufficient. I needed to modify the source of the experiment to
    # # directly call u_nominal on the dynamics model instead of u on the cbf controller
    # neural_controller.cbf_relaxation_penalty = 0.0
    # rollout_experiment.run_and_save_to_csv(
    #     neural_controller,
    #     log_dir + "rollout_experiments/lqr"
    # )


def plot_linear_satellite_rollout():
    # Load the saved data
    log_dir = "saved_models/aas/linear_satellite_cbf/commit_318eb38/"
    lqr_results_df = pd.read_csv(log_dir + "/rollout_experiments/lqr/Rollout.csv")
    cbf_lqr_results_df = pd.read_csv(
        log_dir + "/rollout_experiments/cbf_lqr/Rollout.csv"
    )

    # Plot (manually since we need to overlay)

    # Set the color scheme
    sns.set_theme(context="talk", style="white")

    # Plot the state trajectories
    fig, rollout_ax = plt.subplots(1, 1)
    fig.set_size_inches(9, 6)

    # Plot the rollout
    rollout_ax.plot(
        lqr_results_df["t"],
        lqr_results_df["||x||"],
        color="r",
        linestyle=":",
        linewidth=3,
        label="LQR",
    )
    rollout_ax.plot(
        cbf_lqr_results_df["t"],
        cbf_lqr_results_df["||x||"],
        color="b",
        linestyle="-",
        linewidth=3,
        label="CBF + LQR",
    )

    rollout_ax.set_xlabel("$t$")
    rollout_ax.set_ylabel("$||x||$")
    for item in (
        [rollout_ax.title, rollout_ax.xaxis.label, rollout_ax.yaxis.label]
        + rollout_ax.get_xticklabels()
        + rollout_ax.get_yticklabels()
    ):
        item.set_fontsize(25)

    # Plot the unsafe boundaries
    rollout_ax.plot(
        [0, lqr_results_df.t.max()],
        [0.3, 0.3],
        color="k",
        linestyle="--",
        label="Safety constraint",
    )
    rollout_ax.plot([0, lqr_results_df.t.max()], [2.0, 2.0], color="k", linestyle="--")
    rollout_ax.legend(fontsize=25, loc="upper left")

    plt.show()
=======
def animate_linear_satellite():
    # Load the checkpoint file. This should include the experiment suite used during
    # training.
    log_dir = "saved_models/aas/linear_satellite_cbf/commit_736760c/"
    neural_controller = NeuralCBFController.load_from_checkpoint(log_dir + "v1.ckpt")
    neural_controller.cbf_relaxation_penalty = 1e5
    neural_controller.clf_lambda = 0.0

    # Save the contour experiment for later use
    contour_experiment = neural_controller.experiment_suite.experiments[0]
    contour_experiment.n_grid = 50

    # Get the dataframe from a rollout
    neural_controller.experiment_suite.experiments[1].t_sim = 20.0
    neural_controller.experiment_suite.experiments[1].start_x = torch.tensor(
        [[0.5, 0.0, 0.0, 0.0, 0.0, 0.0]]
    )
    rollout_df = neural_controller.experiment_suite.experiments[1].run(
        neural_controller
    )

    # Setup the plot
    fig, ax = plt.subplots()
    fig.set_size_inches((10, 10))
    ax.set_xlim([-1.0, 1.0])
    ax.set_ylim([-1.0, 1.0])
    ax.axis("off")
    ax.set_aspect("equal")
    camera = Camera(fig)

    # Draw a frame for each step of the simulation
    seconds_per_frame = 1.0 / 30
    dt = neural_controller.dynamics_model.dt
    num_frames = 0
    contour_df = pd.DataFrame()
    for i in range(0, rollout_df.shape[0], int(seconds_per_frame / dt)):
        # Add a satellite image at the origin
        ego_sat_icon = plt.imread("neural_clbf/evaluation/datafiles/ego_sat_icon.png")
        ego_imagebox = OffsetImage(ego_sat_icon, zoom=0.2)
        ego_imagebox.image.axes = ax
        ego_ab = AnnotationBbox(
            ego_imagebox,
            (0, 0),
            frameon=False,
        )
        ax.add_artist(ego_ab)

        # Add x and y gridlines
        safe_r = 0.3
        ax.plot([-5, -safe_r], [0, 0], c="k")
        ax.plot([safe_r, 5], [0, 0], c="k")
        ax.plot([0, 0], [-5, -safe_r], c="k")
        ax.plot([0, 0], [safe_r, 5], c="k")
        # Add a circle for the minimum radius
        keepout_zone = Circle((0, 0), safe_r, fill=False, ec="k")
        ax.add_artist(keepout_zone)
        # ax.text(
        #     -0.38,
        #     0.1,
        #     "Keepout Zone",
        #     rotation=45,
        #     fontsize="x-large",
        # )

        # For each timestep, plot the path of the adversary satellite
        adv_sat_icon = plt.imread("neural_clbf/evaluation/datafiles/adv_sat_icon.png")
        adv_imagebox = OffsetImage(adv_sat_icon, zoom=0.2)
        adv_imagebox.image.axes = ax
        adv_ab = AnnotationBbox(
            adv_imagebox,
            (rollout_df["$x$"][i], rollout_df["$y$"][i]),
            frameon=False,
        )
        ax.add_artist(adv_ab)

        x_so_far = rollout_df["$x$"][:i]
        y_so_far = rollout_df["$y$"][:i]
        ax.plot(x_so_far, y_so_far, c="blue")

        # Also plot a level set of the CBF at this point (only update every few frames
        # to finish in a reasonable amount of time)
        if num_frames % 5 == 0:
            current_state = torch.tensor(rollout_df["state"][i])
            contour_experiment.default_state = current_state
            contour_df = contour_experiment.run(neural_controller)

        ax.tricontour(
            contour_df["$x$"],
            contour_df["$y$"],
            contour_df["V"],
            cmap="Greys",
            levels=10,
            linewidths=1.0,
        )
        ax.tricontour(
            contour_df["$x$"],
            contour_df["$y$"],
            contour_df["V"],
            colors=["red"],
            levels=[0.0],
            linewidths=2.0,
        )

        camera.snap()
        num_frames += 1

    animation = camera.animate(interval=int(1e3 * seconds_per_frame), blit=True)
    animation.save("with_safeorbit.mp4")
>>>>>>> dcab46b7


if __name__ == "__main__":
    # eval_linear_satellite()
    # plot_linear_satellite()
    # verify_linear_satellite()
<<<<<<< HEAD
    # eval_linear_satellite_rollout()
    plot_linear_satellite_rollout()
=======
    animate_linear_satellite()
>>>>>>> dcab46b7
<|MERGE_RESOLUTION|>--- conflicted
+++ resolved
@@ -1,9 +1,7 @@
 import torch
 import pandas as pd
 import matplotlib.pyplot as plt
-<<<<<<< HEAD
 import seaborn as sns
-=======
 from matplotlib.patches import Circle
 from matplotlib.offsetbox import (
     OffsetImage,
@@ -11,7 +9,6 @@
 )
 from celluloid import Camera
 import torch
->>>>>>> dcab46b7
 
 from neural_clbf.controllers import NeuralCBFController
 from neural_clbf.experiments import (
@@ -74,7 +71,6 @@
     verification_experiment.run_and_plot(neural_controller, display_plots=True)
 
 
-<<<<<<< HEAD
 def eval_linear_satellite_rollout():
     # Load the checkpoint file. This should include the experiment suite used during
     # training.
@@ -163,7 +159,8 @@
     rollout_ax.legend(fontsize=25, loc="upper left")
 
     plt.show()
-=======
+
+
 def animate_linear_satellite():
     # Load the checkpoint file. This should include the experiment suite used during
     # training.
@@ -272,16 +269,12 @@
 
     animation = camera.animate(interval=int(1e3 * seconds_per_frame), blit=True)
     animation.save("with_safeorbit.mp4")
->>>>>>> dcab46b7
 
 
 if __name__ == "__main__":
     # eval_linear_satellite()
     # plot_linear_satellite()
     # verify_linear_satellite()
-<<<<<<< HEAD
     # eval_linear_satellite_rollout()
-    plot_linear_satellite_rollout()
-=======
-    animate_linear_satellite()
->>>>>>> dcab46b7
+    # plot_linear_satellite_rollout()
+    # animate_linear_satellite()