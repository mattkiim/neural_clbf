--- conflicted
+++ resolved
@@ -37,7 +37,6 @@
 [mypy-shapely.*]
 ignore_missing_imports = True
 
-<<<<<<< HEAD
 [mypy-tf.*]
 ignore_missing_imports = True
 
@@ -49,11 +48,9 @@
 
 [mypy-geometry_msgs.*]
 ignore_missing_imports = True
-=======
+
 [mypy-celluloid.*]
 ignore_missing_imports = True
-
->>>>>>> dcab46b7
 
 [tool:pytest]
 norecursedirs =
